// Copyright 2011 The Go Authors. All rights reserved.
// Use of this source code is governed by a BSD-style
// license that can be found in the LICENSE file.

package packet

import (
<<<<<<< HEAD
=======
	"crypto"
	"crypto/rsa"
>>>>>>> 056763e4
	"encoding/binary"
	"io"
	"math/big"
	"strconv"

	"golang.org/x/crypto/openpgp/ecdh"
	"golang.org/x/crypto/openpgp/elgamal"
	"golang.org/x/crypto/openpgp/errors"
	"golang.org/x/crypto/openpgp/internal/encoding"
	"golang.org/x/crypto/rsa"
)

const encryptedKeyVersion = 3

// EncryptedKey represents a public-key encrypted session key. See RFC 4880,
// section 5.1.
type EncryptedKey struct {
	KeyId      uint64
	Algo       PublicKeyAlgorithm
	CipherFunc CipherFunction // only valid after a successful Decrypt
	Key        []byte         // only valid after a successful Decrypt

	encryptedMPI1, encryptedMPI2 encoding.Field
}

func (e *EncryptedKey) parse(r io.Reader) (err error) {
	var buf [10]byte
	_, err = readFull(r, buf[:])
	if err != nil {
		return
	}
	if buf[0] != encryptedKeyVersion {
		return errors.UnsupportedError("unknown EncryptedKey version " + strconv.Itoa(int(buf[0])))
	}
	e.KeyId = binary.BigEndian.Uint64(buf[1:9])
	e.Algo = PublicKeyAlgorithm(buf[9])
	switch e.Algo {
	case PubKeyAlgoRSA, PubKeyAlgoRSAEncryptOnly:
		e.encryptedMPI1 = new(encoding.MPI)
		if _, err = e.encryptedMPI1.ReadFrom(r); err != nil {
			return
		}
	case PubKeyAlgoElGamal:
		e.encryptedMPI1 = new(encoding.MPI)
		if _, err = e.encryptedMPI1.ReadFrom(r); err != nil {
			return
		}

		e.encryptedMPI2 = new(encoding.MPI)
		if _, err = e.encryptedMPI2.ReadFrom(r); err != nil {
			return
		}
	case PubKeyAlgoECDH:
		e.encryptedMPI1 = new(encoding.MPI)
		if _, err = e.encryptedMPI1.ReadFrom(r); err != nil {
			return
		}

		e.encryptedMPI2 = new(encoding.OID)
		if _, err = e.encryptedMPI2.ReadFrom(r); err != nil {
			return
		}
	}
	_, err = consumeAll(r)
	return
}

func checksumKeyMaterial(key []byte) uint16 {
	var checksum uint16
	for _, v := range key {
		checksum += uint16(v)
	}
	return checksum
}

// Decrypt decrypts an encrypted session key with the given private key. The
// private key must have been decrypted first.
// If config is nil, sensible defaults will be used.
func (e *EncryptedKey) Decrypt(priv *PrivateKey, config *Config) error {
	if e.KeyId != 0 && e.KeyId != priv.KeyId {
		return errors.InvalidArgumentError("cannot decrypt encrypted session key for key id " + strconv.FormatUint(e.KeyId, 16) + " with private key id " + strconv.FormatUint(priv.KeyId, 16))
	}
	if e.Algo != priv.PubKeyAlgo {
		return errors.InvalidArgumentError("cannot decrypt encrypted session key of type " + strconv.Itoa(int(e.Algo)) + " with private key of type " + strconv.Itoa(int(priv.PubKeyAlgo)))
	}

	var err error
	var b []byte

	// TODO(agl): use session key decryption routines here to avoid
	// padding oracle attacks.
	switch priv.PubKeyAlgo {
	case PubKeyAlgoRSA, PubKeyAlgoRSAEncryptOnly:
<<<<<<< HEAD
		k := priv.PrivateKey.(*rsa.PrivateKey)
		b, err = rsa.DecryptPKCS1v15(config.Random(), k, padToKeySize(&k.PublicKey, e.encryptedMPI1.Bytes()))
=======
		// Supports both *rsa.PrivateKey and crypto.Decrypter
		k := priv.PrivateKey.(crypto.Decrypter)
		b, err = k.Decrypt(config.Random(), padToKeySize(k.Public().(*rsa.PublicKey), e.encryptedMPI1.bytes), nil)
>>>>>>> 056763e4
	case PubKeyAlgoElGamal:
		c1 := new(big.Int).SetBytes(e.encryptedMPI1.Bytes())
		c2 := new(big.Int).SetBytes(e.encryptedMPI2.Bytes())
		b, err = elgamal.Decrypt(priv.PrivateKey.(*elgamal.PrivateKey), c1, c2)
	case PubKeyAlgoECDH:
		vsG := e.encryptedMPI1.Bytes()
		m := e.encryptedMPI2.Bytes()
		oid := priv.PublicKey.oid.EncodedBytes()
		b, err = ecdh.Decrypt(priv.PrivateKey.(*ecdh.PrivateKey), vsG, m, oid, priv.PublicKey.Fingerprint[:])
	default:
		err = errors.InvalidArgumentError("cannot decrypt encrypted session key with private key of type " + strconv.Itoa(int(priv.PubKeyAlgo)))
	}

	if err != nil {
		return err
	}

	e.CipherFunc = CipherFunction(b[0])
	e.Key = b[1 : len(b)-2]
	expectedChecksum := uint16(b[len(b)-2])<<8 | uint16(b[len(b)-1])
	checksum := checksumKeyMaterial(e.Key)
	if checksum != expectedChecksum {
		return errors.StructuralError("EncryptedKey checksum incorrect")
	}

	return nil
}

// Serialize writes the encrypted key packet, e, to w.
func (e *EncryptedKey) Serialize(w io.Writer) error {
	var mpiLen int
	switch e.Algo {
	case PubKeyAlgoRSA, PubKeyAlgoRSAEncryptOnly:
		mpiLen = int(e.encryptedMPI1.EncodedLength())
	case PubKeyAlgoElGamal:
		mpiLen = int(e.encryptedMPI1.EncodedLength()) + int(e.encryptedMPI2.EncodedLength())
	case PubKeyAlgoECDH:
		mpiLen = int(e.encryptedMPI1.EncodedLength()) + int(e.encryptedMPI2.EncodedLength())
	default:
		return errors.InvalidArgumentError("don't know how to serialize encrypted key type " + strconv.Itoa(int(e.Algo)))
	}

	serializeHeader(w, packetTypeEncryptedKey, 1 /* version */ +8 /* key id */ +1 /* algo */ +mpiLen)

	w.Write([]byte{encryptedKeyVersion})
	binary.Write(w, binary.BigEndian, e.KeyId)
	w.Write([]byte{byte(e.Algo)})

	switch e.Algo {
	case PubKeyAlgoRSA, PubKeyAlgoRSAEncryptOnly:
		_, err := w.Write(e.encryptedMPI1.EncodedBytes())
		return err
	case PubKeyAlgoElGamal:
		if _, err := w.Write(e.encryptedMPI1.EncodedBytes()); err != nil {
			return err
		}
		_, err := w.Write(e.encryptedMPI2.EncodedBytes())
		return err
	case PubKeyAlgoECDH:
		if _, err := w.Write(e.encryptedMPI1.EncodedBytes()); err != nil {
			return err
		}
		_, err := w.Write(e.encryptedMPI2.EncodedBytes())
		return err
	default:
		panic("internal error")
	}
}

// SerializeEncryptedKey serializes an encrypted key packet to w that contains
// key, encrypted to pub.
// If config is nil, sensible defaults will be used.
func SerializeEncryptedKey(w io.Writer, pub *PublicKey, cipherFunc CipherFunction, key []byte, config *Config) error {
	var buf [10]byte
	buf[0] = encryptedKeyVersion
	binary.BigEndian.PutUint64(buf[1:9], pub.KeyId)
	buf[9] = byte(pub.PubKeyAlgo)

	keyBlock := make([]byte, 1 /* cipher type */ +len(key)+2 /* checksum */)
	keyBlock[0] = byte(cipherFunc)
	copy(keyBlock[1:], key)
	checksum := checksumKeyMaterial(key)
	keyBlock[1+len(key)] = byte(checksum >> 8)
	keyBlock[1+len(key)+1] = byte(checksum)

	switch pub.PubKeyAlgo {
	case PubKeyAlgoRSA, PubKeyAlgoRSAEncryptOnly:
		return serializeEncryptedKeyRSA(w, config.Random(), buf, pub.PublicKey.(*rsa.PublicKey), keyBlock)
	case PubKeyAlgoElGamal:
		return serializeEncryptedKeyElGamal(w, config.Random(), buf, pub.PublicKey.(*elgamal.PublicKey), keyBlock)
	case PubKeyAlgoECDH:
		return serializeEncryptedKeyECDH(w, config.Random(), buf, pub.PublicKey.(*ecdh.PublicKey), keyBlock, pub.oid, pub.Fingerprint)
	case PubKeyAlgoDSA, PubKeyAlgoRSASignOnly:
		return errors.InvalidArgumentError("cannot encrypt to public key of type " + strconv.Itoa(int(pub.PubKeyAlgo)))
	}

	return errors.UnsupportedError("encrypting a key to public key of type " + strconv.Itoa(int(pub.PubKeyAlgo)))
}

func serializeEncryptedKeyRSA(w io.Writer, rand io.Reader, header [10]byte, pub *rsa.PublicKey, keyBlock []byte) error {
	cipherText, err := rsa.EncryptPKCS1v15(rand, pub, keyBlock)
	if err != nil {
		return errors.InvalidArgumentError("RSA encryption failed: " + err.Error())
	}

	cipherMPI := encoding.NewMPI(cipherText)
	packetLen := 10 /* header length */ + int(cipherMPI.EncodedLength())

	err = serializeHeader(w, packetTypeEncryptedKey, packetLen)
	if err != nil {
		return err
	}
	_, err = w.Write(header[:])
	if err != nil {
		return err
	}
	_, err = w.Write(cipherMPI.EncodedBytes())
	return err
}

func serializeEncryptedKeyElGamal(w io.Writer, rand io.Reader, header [10]byte, pub *elgamal.PublicKey, keyBlock []byte) error {
	c1, c2, err := elgamal.Encrypt(rand, pub, keyBlock)
	if err != nil {
		return errors.InvalidArgumentError("ElGamal encryption failed: " + err.Error())
	}

	packetLen := 10 /* header length */
	packetLen += 2 /* mpi size */ + (c1.BitLen()+7)/8
	packetLen += 2 /* mpi size */ + (c2.BitLen()+7)/8

	err = serializeHeader(w, packetTypeEncryptedKey, packetLen)
	if err != nil {
		return err
	}
	_, err = w.Write(header[:])
	if err != nil {
		return err
	}
	if _, err = w.Write(new(encoding.MPI).SetBig(c1).EncodedBytes()); err != nil {
		return err
	}
	_, err = w.Write(new(encoding.MPI).SetBig(c2).EncodedBytes())
	return err
}

func serializeEncryptedKeyECDH(w io.Writer, rand io.Reader, header [10]byte, pub *ecdh.PublicKey, keyBlock []byte, oid encoding.Field, fingerPrint [20]byte) error {
	vsG, c, err := ecdh.Encrypt(rand, pub, keyBlock, oid.EncodedBytes(), fingerPrint[:])
	if err != nil {
		return errors.InvalidArgumentError("ECDH encryption failed: " + err.Error())
	}

	g := encoding.NewMPI(vsG)
	m := encoding.NewOID(c)

	packetLen := 10 /* header length */
	packetLen += int(g.EncodedLength()) + int(m.EncodedLength())

	err = serializeHeader(w, packetTypeEncryptedKey, packetLen)
	if err != nil {
		return err
	}

	_, err = w.Write(header[:])
	if err != nil {
		return err
	}
	if _, err = w.Write(g.EncodedBytes()); err != nil {
		return err
	}
	_, err = w.Write(m.EncodedBytes())
	return err
}<|MERGE_RESOLUTION|>--- conflicted
+++ resolved
@@ -5,16 +5,12 @@
 package packet
 
 import (
-<<<<<<< HEAD
-=======
-	"crypto"
-	"crypto/rsa"
->>>>>>> 056763e4
 	"encoding/binary"
 	"io"
 	"math/big"
 	"strconv"
 
+	"crypto"
 	"golang.org/x/crypto/openpgp/ecdh"
 	"golang.org/x/crypto/openpgp/elgamal"
 	"golang.org/x/crypto/openpgp/errors"
@@ -103,14 +99,9 @@
 	// padding oracle attacks.
 	switch priv.PubKeyAlgo {
 	case PubKeyAlgoRSA, PubKeyAlgoRSAEncryptOnly:
-<<<<<<< HEAD
-		k := priv.PrivateKey.(*rsa.PrivateKey)
-		b, err = rsa.DecryptPKCS1v15(config.Random(), k, padToKeySize(&k.PublicKey, e.encryptedMPI1.Bytes()))
-=======
 		// Supports both *rsa.PrivateKey and crypto.Decrypter
 		k := priv.PrivateKey.(crypto.Decrypter)
-		b, err = k.Decrypt(config.Random(), padToKeySize(k.Public().(*rsa.PublicKey), e.encryptedMPI1.bytes), nil)
->>>>>>> 056763e4
+		b, err = k.Decrypt(config.Random(), padToKeySize(k.Public().(*rsa.PublicKey), e.encryptedMPI1.Bytes()), nil)
 	case PubKeyAlgoElGamal:
 		c1 := new(big.Int).SetBytes(e.encryptedMPI1.Bytes())
 		c2 := new(big.Int).SetBytes(e.encryptedMPI2.Bytes())
