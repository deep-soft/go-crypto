// Copyright 2011 The Go Authors. All rights reserved.
// Use of this source code is governed by a BSD-style
// license that can be found in the LICENSE file.

package openpgp

import (
	"io"
	"time"

	"golang.org/x/crypto/openpgp/armor"
	"golang.org/x/crypto/openpgp/errors"
	"golang.org/x/crypto/openpgp/packet"
)

// PublicKeyType is the armor type for a PGP public key.
var PublicKeyType = "PGP PUBLIC KEY BLOCK"

// PrivateKeyType is the armor type for a PGP private key.
var PrivateKeyType = "PGP PRIVATE KEY BLOCK"

// An Entity represents the components of an OpenPGP key: a primary public key
// (which must be a signing key), one or more identities claimed by that key,
// and zero or more subkeys, which may be encryption keys.
type Entity struct {
	PrimaryKey  *packet.PublicKey
	PrivateKey  *packet.PrivateKey
	Identities  map[string]*Identity // indexed by Identity.Name
	Revocations []*packet.Signature
	Subkeys     []Subkey
}

// An Identity represents an identity claimed by an Entity and zero or more
// assertions by other entities about that claim.
type Identity struct {
	Name          string // by convention, has the form "Full Name (comment) <email@example.com>"
	UserId        *packet.UserId
	SelfSignature *packet.Signature
	Signatures    []*packet.Signature
}

// A Subkey is an additional public key in an Entity. Subkeys can be used for
// encryption.
type Subkey struct {
	PublicKey  *packet.PublicKey
	PrivateKey *packet.PrivateKey
	Sig        *packet.Signature
}

// A Key identifies a specific public key in an Entity. This is either the
// Entity's primary key or a subkey.
type Key struct {
	Entity        *Entity
	PublicKey     *packet.PublicKey
	PrivateKey    *packet.PrivateKey
	SelfSignature *packet.Signature
}

// A KeyRing provides access to public and private keys.
type KeyRing interface {
	// KeysById returns the set of keys that have the given key id.
	KeysById(id uint64) []Key
	// KeysByIdAndUsage returns the set of keys with the given id
	// that also meet the key usage given by requiredUsage.
	// The requiredUsage is expressed as the bitwise-OR of
	// packet.KeyFlag* values.
	KeysByIdUsage(id uint64, requiredUsage byte) []Key
	// DecryptionKeys returns all private keys that are valid for
	// decryption.
	DecryptionKeys() []Key
}

// primaryIdentity returns the Identity marked as primary or the first identity
// if none are so marked.
func (e *Entity) primaryIdentity() *Identity {
	var firstIdentity *Identity
	for _, ident := range e.Identities {
		if firstIdentity == nil {
			firstIdentity = ident
		}
		if ident.SelfSignature.IsPrimaryId != nil && *ident.SelfSignature.IsPrimaryId {
			return ident
		}
	}
	return firstIdentity
}

// encryptionKey returns the best candidate Key for encrypting a message to the
// given Entity.
func (e *Entity) encryptionKey(now time.Time) (Key, bool) {
	candidateSubkey := -1

	// Iterate the keys to find the newest key
	var maxTime time.Time
	for i, subkey := range e.Subkeys {
		if subkey.Sig.FlagsValid &&
			subkey.Sig.FlagEncryptCommunications &&
			subkey.PublicKey.PubKeyAlgo.CanEncrypt() &&
			!subkey.Sig.KeyExpired(now) &&
			(maxTime.IsZero() || subkey.Sig.CreationTime.After(maxTime)) {
			candidateSubkey = i
			maxTime = subkey.Sig.CreationTime
		}
	}

	if candidateSubkey != -1 {
		subkey := e.Subkeys[candidateSubkey]
		return Key{e, subkey.PublicKey, subkey.PrivateKey, subkey.Sig}, true
	}

	// If we don't have any candidate subkeys for encryption and
	// the primary key doesn't have any usage metadata then we
	// assume that the primary key is ok. Or, if the primary key is
	// marked as ok to encrypt to, then we can obviously use it.
	i := e.primaryIdentity()
	if !i.SelfSignature.FlagsValid || i.SelfSignature.FlagEncryptCommunications &&
		e.PrimaryKey.PubKeyAlgo.CanEncrypt() &&
		!i.SelfSignature.KeyExpired(now) {
		return Key{e, e.PrimaryKey, e.PrivateKey, i.SelfSignature}, true
	}

	// This Entity appears to be signing only.
	return Key{}, false
}

// signingKey return the best candidate Key for signing a message with this
// Entity.
func (e *Entity) signingKey(now time.Time) (Key, bool) {
	candidateSubkey := -1

	for i, subkey := range e.Subkeys {
		if subkey.Sig.FlagsValid &&
			subkey.Sig.FlagSign &&
			subkey.PublicKey.PubKeyAlgo.CanSign() &&
			!subkey.Sig.KeyExpired(now) {
			candidateSubkey = i
			break
		}
	}

	if candidateSubkey != -1 {
		subkey := e.Subkeys[candidateSubkey]
		return Key{e, subkey.PublicKey, subkey.PrivateKey, subkey.Sig}, true
	}

	// If we have no candidate subkey then we assume that it's ok to sign
	// with the primary key.
	i := e.primaryIdentity()
	if !i.SelfSignature.FlagsValid || i.SelfSignature.FlagSign &&
		!i.SelfSignature.KeyExpired(now) {
		return Key{e, e.PrimaryKey, e.PrivateKey, i.SelfSignature}, true
	}

	return Key{}, false
}

// An EntityList contains one or more Entities.
type EntityList []*Entity

// KeysById returns the set of keys that have the given key id.
func (el EntityList) KeysById(id uint64) (keys []Key) {
	for _, e := range el {
		if e.PrimaryKey.KeyId == id {
			var selfSig *packet.Signature
			for _, ident := range e.Identities {
				if selfSig == nil {
					selfSig = ident.SelfSignature
				} else if ident.SelfSignature.IsPrimaryId != nil && *ident.SelfSignature.IsPrimaryId {
					selfSig = ident.SelfSignature
					break
				}
			}
			keys = append(keys, Key{e, e.PrimaryKey, e.PrivateKey, selfSig})
		}

		for _, subKey := range e.Subkeys {
			if subKey.PublicKey.KeyId == id {
				keys = append(keys, Key{e, subKey.PublicKey, subKey.PrivateKey, subKey.Sig})
			}
		}
	}
	return
}

// KeysByIdAndUsage returns the set of keys with the given id that also meet
// the key usage given by requiredUsage.  The requiredUsage is expressed as
// the bitwise-OR of packet.KeyFlag* values.
func (el EntityList) KeysByIdUsage(id uint64, requiredUsage byte) (keys []Key) {
	for _, key := range el.KeysById(id) {
		if len(key.Entity.Revocations) > 0 {
			continue
		}

		if key.SelfSignature.RevocationReason != nil {
			continue
		}

		if key.SelfSignature.FlagsValid && requiredUsage != 0 {
			var usage byte
			if key.SelfSignature.FlagCertify {
				usage |= packet.KeyFlagCertify
			}
			if key.SelfSignature.FlagSign {
				usage |= packet.KeyFlagSign
			}
			if key.SelfSignature.FlagEncryptCommunications {
				usage |= packet.KeyFlagEncryptCommunications
			}
			if key.SelfSignature.FlagEncryptStorage {
				usage |= packet.KeyFlagEncryptStorage
			}
			if usage&requiredUsage != requiredUsage {
				continue
			}
		}

		keys = append(keys, key)
	}
	return
}

// DecryptionKeys returns all private keys that are valid for decryption.
func (el EntityList) DecryptionKeys() (keys []Key) {
	for _, e := range el {
		for _, subKey := range e.Subkeys {
			if subKey.PrivateKey != nil && (!subKey.Sig.FlagsValid || subKey.Sig.FlagEncryptStorage || subKey.Sig.FlagEncryptCommunications) {
				keys = append(keys, Key{e, subKey.PublicKey, subKey.PrivateKey, subKey.Sig})
			}
		}
	}
	return
}

// ReadArmoredKeyRing reads one or more public/private keys from an armor keyring file.
func ReadArmoredKeyRing(r io.Reader) (EntityList, error) {
	block, err := armor.Decode(r)
	if err == io.EOF {
		return nil, errors.InvalidArgumentError("no armored data found")
	}
	if err != nil {
		return nil, err
	}
	if block.Type != PublicKeyType && block.Type != PrivateKeyType {
		return nil, errors.InvalidArgumentError("expected public or private key block, got: " + block.Type)
	}

	return ReadKeyRing(block.Body)
}

// ReadKeyRing reads one or more public/private keys. Unsupported keys are
// ignored as long as at least a single valid key is found.
func ReadKeyRing(r io.Reader) (el EntityList, err error) {
	packets := packet.NewReader(r)
	var lastUnsupportedError error

	for {
		var e *Entity
		e, err = ReadEntity(packets)
		if err != nil {
			// TODO: warn about skipped unsupported/unreadable keys
			if _, ok := err.(errors.UnsupportedError); ok {
				lastUnsupportedError = err
				err = readToNextPublicKey(packets)
			} else if _, ok := err.(errors.StructuralError); ok {
				// Skip unreadable, badly-formatted keys
				lastUnsupportedError = err
				err = readToNextPublicKey(packets)
			}
			if err == io.EOF {
				err = nil
				break
			}
			if err != nil {
				el = nil
				break
			}
		} else {
			el = append(el, e)
		}
	}

	if len(el) == 0 && err == nil {
		err = lastUnsupportedError
	}
	return
}

// readToNextPublicKey reads packets until the start of the entity and leaves
// the first packet of the new entity in the Reader.
func readToNextPublicKey(packets *packet.Reader) (err error) {
	var p packet.Packet
	for {
		p, err = packets.Next()
		if err == io.EOF {
			return
		} else if err != nil {
			if _, ok := err.(errors.UnsupportedError); ok {
				err = nil
				continue
			}
			return
		}

		if pk, ok := p.(*packet.PublicKey); ok && !pk.IsSubkey {
			packets.Unread(p)
			return
		}
	}
}

// ReadEntity reads an entity (public key, identities, subkeys etc) from the
// given Reader.
func ReadEntity(packets *packet.Reader) (*Entity, error) {
	e := new(Entity)
	e.Identities = make(map[string]*Identity)

	p, err := packets.Next()
	if err != nil {
		return nil, err
	}

	var ok bool
	if e.PrimaryKey, ok = p.(*packet.PublicKey); !ok {
		if e.PrivateKey, ok = p.(*packet.PrivateKey); !ok {
			packets.Unread(p)
			return nil, errors.StructuralError("first packet was not a public/private key")
		}
		e.PrimaryKey = &e.PrivateKey.PublicKey
	}

	if !e.PrimaryKey.PubKeyAlgo.CanSign() {
		return nil, errors.StructuralError("primary key cannot be used for signatures")
	}

	var revocations []*packet.Signature
EachPacket:
	for {
		p, err := packets.Next()
		if err == io.EOF {
			break
		} else if err != nil {
			return nil, err
		}

		switch pkt := p.(type) {
		case *packet.UserId:
<<<<<<< HEAD
			current = new(Identity)
			current.Name = pkt.Id
			current.UserId = pkt
			e.Identities[pkt.Id] = current

			p, err = packets.Next()
			if err == io.EOF {
				return nil, io.ErrUnexpectedEOF
			} else if err != nil {
				return nil, err
			}

			_, ok := p.(*packet.Signature)
			if !ok {
				return nil, errors.StructuralError("user ID packet not followed by self-signature")
=======
			if err := addUserID(e, packets, pkt); err != nil {
				return nil, err
>>>>>>> 88737f56
			}
			packets.Unread(p)
		case *packet.Signature:
			if pkt.SigType == packet.SigTypeKeyRevocation {
				revocations = append(revocations, pkt)
			} else if pkt.SigType == packet.SigTypeDirectSignature {
				// TODO: RFC4880 5.2.1 permits signatures
				// directly on keys (eg. to bind additional
				// revocation keys).
<<<<<<< HEAD
			} else if current == nil {
				return nil, errors.StructuralError("signature packet found before user id packet")
			} else if (pkt.SigType == packet.SigTypePositiveCert || pkt.SigType == packet.SigTypeGenericCert) && pkt.IssuerKeyId != nil && *pkt.IssuerKeyId == e.PrimaryKey.KeyId {
				if err = e.PrimaryKey.VerifyUserIdSignature(current.UserId.Id, e.PrimaryKey, pkt); err != nil {
					if current.SelfSignature == nil {
						return nil, errors.StructuralError("user ID self-signature invalid: " + err.Error())
					}
				} else if current.SelfSignature == nil || pkt.CreationTime.After(current.SelfSignature.CreationTime) {
					current.SelfSignature = pkt
				}
				current.Signatures = append(current.Signatures, pkt)
			} else {
				current.Signatures = append(current.Signatures, pkt)
=======
>>>>>>> 88737f56
			}
			// Else, ignoring the signature as it does not follow anything
			// we would know to attach it to.
		case *packet.PrivateKey:
			if pkt.IsSubkey == false {
				packets.Unread(p)
				break EachPacket
			}
			err = addSubkey(e, packets, &pkt.PublicKey, pkt)
			if err != nil {
				return nil, err
			}
		case *packet.PublicKey:
			if pkt.IsSubkey == false {
				packets.Unread(p)
				break EachPacket
			}
			err = addSubkey(e, packets, pkt, nil)
			if err != nil {
				return nil, err
			}
		default:
			// we ignore unknown packets
		}
	}

	if len(e.Identities) == 0 {
		return nil, errors.StructuralError("entity without any identities")
	}

	for _, revocation := range revocations {
		err = e.PrimaryKey.VerifyRevocationSignature(revocation)
		if err == nil {
			e.Revocations = append(e.Revocations, revocation)
		} else {
			// TODO: RFC 4880 5.2.3.15 defines revocation keys.
			return nil, errors.StructuralError("revocation signature signed by alternate key")
		}
	}

	return e, nil
}

func addUserID(e *Entity, packets *packet.Reader, pkt *packet.UserId) error {
	// Make a new Identity object, that we might wind up throwing away.
	// We'll only add it if we get a valid self-signature over this
	// userID.
	identity := new(Identity)
	identity.Name = pkt.Id
	identity.UserId = pkt

	for {
		p, err := packets.Next()
		if err == io.EOF {
			break
		} else if err != nil {
			return err
		}

		sig, ok := p.(*packet.Signature)
		if !ok {
			packets.Unread(p)
			break
		}

		if (sig.SigType == packet.SigTypePositiveCert || sig.SigType == packet.SigTypeGenericCert) && sig.IssuerKeyId != nil && *sig.IssuerKeyId == e.PrimaryKey.KeyId {
			if err = e.PrimaryKey.VerifyUserIdSignature(pkt.Id, e.PrimaryKey, sig); err != nil {
				return errors.StructuralError("user ID self-signature invalid: " + err.Error())
			}
			identity.SelfSignature = sig
			e.Identities[pkt.Id] = identity
		} else {
			identity.Signatures = append(identity.Signatures, sig)
		}
	}

	return nil
}

func addSubkey(e *Entity, packets *packet.Reader, pub *packet.PublicKey, priv *packet.PrivateKey) error {
	var subKey Subkey
	subKey.PublicKey = pub
	subKey.PrivateKey = priv

	for {
		p, err := packets.Next()
		if err == io.EOF {
			break
		} else if err != nil {
			return errors.StructuralError("subkey signature invalid: " + err.Error())
		}

		sig, ok := p.(*packet.Signature)
		if !ok {
			packets.Unread(p)
			break
		}

		if sig.SigType != packet.SigTypeSubkeyBinding && sig.SigType != packet.SigTypeSubkeyRevocation {
			return errors.StructuralError("subkey signature with wrong type")
		}

		if err := e.PrimaryKey.VerifyKeySignature(subKey.PublicKey, sig); err != nil {
			return errors.StructuralError("subkey signature invalid: " + err.Error())
		}

		switch sig.SigType {
		case packet.SigTypeSubkeyRevocation:
			subKey.Sig = sig
		case packet.SigTypeSubkeyBinding:

			if shouldReplaceSubkeySig(subKey.Sig, sig) {
				subKey.Sig = sig
			}
		}
	}

	if subKey.Sig == nil {
		return errors.StructuralError("subkey packet not followed by signature")
	}

	e.Subkeys = append(e.Subkeys, subKey)

	return nil
}

<<<<<<< HEAD
// SerializePrivate serializes an Entity, including private key material, to
// the given Writer. For now, it must only be used on an Entity returned from
// NewEntity.
=======
func shouldReplaceSubkeySig(existingSig, potentialNewSig *packet.Signature) bool {
	if potentialNewSig == nil {
		return false
	}

	if existingSig == nil {
		return true
	}

	if existingSig.SigType == packet.SigTypeSubkeyRevocation {
		return false // never override a revocation signature
	}

	return potentialNewSig.CreationTime.After(existingSig.CreationTime)
}

const defaultRSAKeyBits = 2048

// NewEntity returns an Entity that contains a fresh RSA/RSA keypair with a
// single identity composed of the given full name, comment and email, any of
// which may be empty but must not contain any of "()<>\x00".
// If config is nil, sensible defaults will be used.
func NewEntity(name, comment, email string, config *packet.Config) (*Entity, error) {
	currentTime := config.Now()

	bits := defaultRSAKeyBits
	if config != nil && config.RSABits != 0 {
		bits = config.RSABits
	}

	uid := packet.NewUserId(name, comment, email)
	if uid == nil {
		return nil, errors.InvalidArgumentError("user id field contained invalid characters")
	}
	signingPriv, err := rsa.GenerateKey(config.Random(), bits)
	if err != nil {
		return nil, err
	}
	encryptingPriv, err := rsa.GenerateKey(config.Random(), bits)
	if err != nil {
		return nil, err
	}

	e := &Entity{
		PrimaryKey: packet.NewRSAPublicKey(currentTime, &signingPriv.PublicKey),
		PrivateKey: packet.NewRSAPrivateKey(currentTime, signingPriv),
		Identities: make(map[string]*Identity),
	}
	isPrimaryId := true
	e.Identities[uid.Id] = &Identity{
		Name:   uid.Id,
		UserId: uid,
		SelfSignature: &packet.Signature{
			CreationTime: currentTime,
			SigType:      packet.SigTypePositiveCert,
			PubKeyAlgo:   packet.PubKeyAlgoRSA,
			Hash:         config.Hash(),
			IsPrimaryId:  &isPrimaryId,
			FlagsValid:   true,
			FlagSign:     true,
			FlagCertify:  true,
			IssuerKeyId:  &e.PrimaryKey.KeyId,
		},
	}
	err = e.Identities[uid.Id].SelfSignature.SignUserId(uid.Id, e.PrimaryKey, e.PrivateKey, config)
	if err != nil {
		return nil, err
	}

	// If the user passes in a DefaultHash via packet.Config,
	// set the PreferredHash for the SelfSignature.
	if config != nil && config.DefaultHash != 0 {
		e.Identities[uid.Id].SelfSignature.PreferredHash = []uint8{hashToHashId(config.DefaultHash)}
	}

	// Likewise for DefaultCipher.
	if config != nil && config.DefaultCipher != 0 {
		e.Identities[uid.Id].SelfSignature.PreferredSymmetric = []uint8{uint8(config.DefaultCipher)}
	}

	e.Subkeys = make([]Subkey, 1)
	e.Subkeys[0] = Subkey{
		PublicKey:  packet.NewRSAPublicKey(currentTime, &encryptingPriv.PublicKey),
		PrivateKey: packet.NewRSAPrivateKey(currentTime, encryptingPriv),
		Sig: &packet.Signature{
			CreationTime:              currentTime,
			SigType:                   packet.SigTypeSubkeyBinding,
			PubKeyAlgo:                packet.PubKeyAlgoRSA,
			Hash:                      config.Hash(),
			FlagsValid:                true,
			FlagEncryptStorage:        true,
			FlagEncryptCommunications: true,
			IssuerKeyId:               &e.PrimaryKey.KeyId,
		},
	}
	e.Subkeys[0].PublicKey.IsSubkey = true
	e.Subkeys[0].PrivateKey.IsSubkey = true
	err = e.Subkeys[0].Sig.SignKey(e.Subkeys[0].PublicKey, e.PrivateKey, config)
	if err != nil {
		return nil, err
	}
	return e, nil
}

// SerializePrivate serializes an Entity, including private key material, but
// excluding signatures from other entities, to the given Writer.
// Identities and subkeys are re-signed in case they changed since NewEntry.
>>>>>>> 88737f56
// If config is nil, sensible defaults will be used.
func (e *Entity) SerializePrivate(w io.Writer, config *packet.Config) (err error) {
	err = e.PrivateKey.Serialize(w)
	if err != nil {
		return
	}
	for _, ident := range e.Identities {
		err = ident.UserId.Serialize(w)
		if err != nil {
			return
		}
		err = ident.SelfSignature.SignUserId(ident.UserId.Id, e.PrimaryKey, e.PrivateKey, config)
		if err != nil {
			return
		}
		err = ident.SelfSignature.Serialize(w)
		if err != nil {
			return
		}
	}
	for _, subkey := range e.Subkeys {
		err = subkey.PrivateKey.Serialize(w)
		if err != nil {
			return
		}
		err = subkey.Sig.SignKey(subkey.PublicKey, e.PrivateKey, config)
		if err != nil {
			return
		}
		err = subkey.Sig.Serialize(w)
		if err != nil {
			return
		}
	}
	return nil
}

<<<<<<< HEAD
// SerializePrivate serializes an Entity, including private key material, to
// the given Writer. For now, it must only be used on an Entity returned from
// NewEntity.
// If config is nil, sensible defaults will be used.
// TODO::notes this is a temp function to avoid break other things
func (e *Entity) SerializePrivateNoSign(w io.Writer, config *packet.Config) (err error) {
	err = e.PrivateKey.Serialize(w)
	if err != nil {
		return
	}
	err = e.serializeIdentities(w)
	if err != nil {
		return err
	}
	for _, subkey := range e.Subkeys {
		err = subkey.PrivateKey.Serialize(w)
		if err != nil {
			return
		}
		err = subkey.Sig.Serialize(w)
		if err != nil {
			return
		}
	}
	return nil
}

func (e *Entity) serializeIdentities(w io.Writer) (err error) {
	for _, ident := range e.Identities {
		err = ident.UserId.Serialize(w)
		if err != nil {
			return err
		}
		for _, sig := range ident.Signatures {
			err = sig.Serialize(w)
			if err != nil {
				return err
			}
		}
	}
	return
}

// SelfSign sign an Entity, on both Identities and Subkeys
//TODO:: temp fucntion self sign call first before encrypt keys
func (e *Entity) SelfSign(config *packet.Config) (err error) {
	for _, ident := range e.Identities {
		err = ident.SelfSignature.SignUserId(ident.UserId.Id, e.PrimaryKey, e.PrivateKey, config)
		if err != nil {
			return
		}
	}
	for _, subkey := range e.Subkeys {
		err = subkey.Sig.SignKey(subkey.PublicKey, e.PrivateKey, config)
		if err != nil {
			return
		}
	}
	return nil
}

// Serialize writes the public part of the given Entity to w. (No private
// key material will be output).
=======
// Serialize writes the public part of the given Entity to w, including
// signatures from other entities. No private key material will be output.
>>>>>>> 88737f56
func (e *Entity) Serialize(w io.Writer) error {
	err := e.PrimaryKey.Serialize(w)
	if err != nil {
		return err
	}
	for _, ident := range e.Identities {
		err = ident.UserId.Serialize(w)
		if err != nil {
			return err
		}
		for _, sig := range ident.Signatures {
			err = sig.Serialize(w)
			if err != nil {
				return err
			}
		}
	}
	for _, subkey := range e.Subkeys {
		err = subkey.PublicKey.Serialize(w)
		if err != nil {
			return err
		}
		err = subkey.Sig.Serialize(w)
		if err != nil {
			return err
		}
	}
	return nil
}

// SignIdentity adds a signature to e, from signer, attesting that identity is
// associated with e. The provided identity must already be an element of
// e.Identities and the private key of signer must have been decrypted if
// necessary.
// If config is nil, sensible defaults will be used.
func (e *Entity) SignIdentity(identity string, signer *Entity, config *packet.Config) error {
	if signer.PrivateKey == nil {
		return errors.InvalidArgumentError("signing Entity must have a private key")
	}
	if signer.PrivateKey.Encrypted {
		return errors.InvalidArgumentError("signing Entity's private key must be decrypted")
	}
	ident, ok := e.Identities[identity]
	if !ok {
		return errors.InvalidArgumentError("given identity string not found in Entity")
	}

	sig := &packet.Signature{
		SigType:      packet.SigTypeGenericCert,
		PubKeyAlgo:   signer.PrivateKey.PubKeyAlgo,
		Hash:         config.Hash(),
		CreationTime: config.Now(),
		IssuerKeyId:  &signer.PrivateKey.KeyId,
	}
	if err := sig.SignUserId(identity, e.PrimaryKey, signer.PrivateKey, config); err != nil {
		return err
	}
	ident.Signatures = append(ident.Signatures, sig)
	return nil
}<|MERGE_RESOLUTION|>--- conflicted
+++ resolved
@@ -344,26 +344,8 @@
 
 		switch pkt := p.(type) {
 		case *packet.UserId:
-<<<<<<< HEAD
-			current = new(Identity)
-			current.Name = pkt.Id
-			current.UserId = pkt
-			e.Identities[pkt.Id] = current
-
-			p, err = packets.Next()
-			if err == io.EOF {
-				return nil, io.ErrUnexpectedEOF
-			} else if err != nil {
-				return nil, err
-			}
-
-			_, ok := p.(*packet.Signature)
-			if !ok {
-				return nil, errors.StructuralError("user ID packet not followed by self-signature")
-=======
 			if err := addUserID(e, packets, pkt); err != nil {
 				return nil, err
->>>>>>> 88737f56
 			}
 			packets.Unread(p)
 		case *packet.Signature:
@@ -373,22 +355,6 @@
 				// TODO: RFC4880 5.2.1 permits signatures
 				// directly on keys (eg. to bind additional
 				// revocation keys).
-<<<<<<< HEAD
-			} else if current == nil {
-				return nil, errors.StructuralError("signature packet found before user id packet")
-			} else if (pkt.SigType == packet.SigTypePositiveCert || pkt.SigType == packet.SigTypeGenericCert) && pkt.IssuerKeyId != nil && *pkt.IssuerKeyId == e.PrimaryKey.KeyId {
-				if err = e.PrimaryKey.VerifyUserIdSignature(current.UserId.Id, e.PrimaryKey, pkt); err != nil {
-					if current.SelfSignature == nil {
-						return nil, errors.StructuralError("user ID self-signature invalid: " + err.Error())
-					}
-				} else if current.SelfSignature == nil || pkt.CreationTime.After(current.SelfSignature.CreationTime) {
-					current.SelfSignature = pkt
-				}
-				current.Signatures = append(current.Signatures, pkt)
-			} else {
-				current.Signatures = append(current.Signatures, pkt)
-=======
->>>>>>> 88737f56
 			}
 			// Else, ignoring the signature as it does not follow anything
 			// we would know to attach it to.
@@ -458,7 +424,10 @@
 			if err = e.PrimaryKey.VerifyUserIdSignature(pkt.Id, e.PrimaryKey, sig); err != nil {
 				return errors.StructuralError("user ID self-signature invalid: " + err.Error())
 			}
-			identity.SelfSignature = sig
+			if identity.SelfSignature == nil || pkt.CreationTime.After(identity.SelfSignature.CreationTime) {
+				identity.SelfSignature = sig
+			}
+			identity.Signatures = append(identity.Signatures, sig)
 			e.Identities[pkt.Id] = identity
 		} else {
 			identity.Signatures = append(identity.Signatures, sig)
@@ -515,11 +484,6 @@
 	return nil
 }
 
-<<<<<<< HEAD
-// SerializePrivate serializes an Entity, including private key material, to
-// the given Writer. For now, it must only be used on an Entity returned from
-// NewEntity.
-=======
 func shouldReplaceSubkeySig(existingSig, potentialNewSig *packet.Signature) bool {
 	if potentialNewSig == nil {
 		return false
@@ -627,7 +591,6 @@
 // SerializePrivate serializes an Entity, including private key material, but
 // excluding signatures from other entities, to the given Writer.
 // Identities and subkeys are re-signed in case they changed since NewEntry.
->>>>>>> 88737f56
 // If config is nil, sensible defaults will be used.
 func (e *Entity) SerializePrivate(w io.Writer, config *packet.Config) (err error) {
 	err = e.PrivateKey.Serialize(w)
@@ -665,7 +628,6 @@
 	return nil
 }
 
-<<<<<<< HEAD
 // SerializePrivate serializes an Entity, including private key material, to
 // the given Writer. For now, it must only be used on an Entity returned from
 // NewEntity.
@@ -727,12 +689,8 @@
 	return nil
 }
 
-// Serialize writes the public part of the given Entity to w. (No private
-// key material will be output).
-=======
 // Serialize writes the public part of the given Entity to w, including
 // signatures from other entities. No private key material will be output.
->>>>>>> 88737f56
 func (e *Entity) Serialize(w io.Writer) error {
 	err := e.PrimaryKey.Serialize(w)
 	if err != nil {
